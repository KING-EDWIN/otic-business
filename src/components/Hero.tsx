import { Button } from "@/components/ui/button";
import { Card, CardContent } from "@/components/ui/card";
import { ChevronRight, BarChart3, Smartphone, ShieldCheck, Play } from "lucide-react";
import { useNavigate } from "react-router-dom";
import { useAuth } from "@/contexts/AuthContext";
<<<<<<< HEAD
import heroImage from "@/assets/landingimage.jpeg";
=======
import heroImage from "@/assets/hero-business.jpg";
// Import the woman selling fruits image - add this file to your assets folder

>>>>>>> d1b19aaf

const Hero = () => {
  const navigate = useNavigate();
  const { user, profile } = useAuth();

  const handleGetStarted = () => {
    if (user) {
      navigate('/dashboard');
    } else {
      navigate('/user-type');
    }
  };

  const handleGetStartedGuide = () => {
    // Navigate to user type selection
    navigate('/user-type');
  };

  return (
    <section className="relative min-h-screen overflow-hidden">
      {/* Background Image - Market scene */}
      <div className="absolute inset-0">
        <div 
          className="absolute inset-0 bg-cover bg-center bg-no-repeat"
          style={{
            backgroundImage: `url(${heroImage})`,
            backgroundPosition: 'center center'
          }}
        />
        {/* Dark overlay for better text readability */}
        <div className="absolute inset-0 bg-black/60"></div>
      </div>
      
      {/* Content */}
      <div className="relative z-10 container mx-auto px-4 pt-24 pb-16">
        <div className="flex flex-col items-center justify-center min-h-screen text-center">
          {/* Top Headline */}
          <div className="text-[#faa51a] text-lg font-semibold mb-4">
            Streamline Your Business Operations
          </div>
          
          {/* Main Headline */}
          <h1 className="text-5xl lg:text-7xl font-bold text-white leading-tight mb-6 max-w-4xl">
            The Complete AI-Powered Business Platform
          </h1>
          
          {/* Sub-headline */}
          <p className="text-xl lg:text-2xl text-white/90 leading-relaxed max-w-4xl mb-12">
            Transform your African SME with our comprehensive business management solution. 
            From mobile POS to intelligent analytics, everything you need in one platform.
          </p>

          {/* Call-to-Action Buttons */}
          <div className="flex flex-col sm:flex-row gap-4 mb-16">
            <Button 
              size="lg"
              className="text-lg px-8 py-4 h-auto bg-[#faa51a] text-white hover:bg-[#faa51a]/90 font-semibold rounded-lg shadow-xl transition-all duration-300"
              onClick={handleGetStarted}
            >
              Start Free Trial
              <ChevronRight className="ml-2 h-5 w-5" />
            </Button>
            <Button 
              variant="outline"
              size="lg"
              className="text-lg px-8 py-4 h-auto bg-transparent border-2 border-white text-white hover:bg-white hover:text-black font-semibold rounded-lg transition-all duration-300"
              onClick={() => navigate('/pricing')}
            >
              <ChevronRight className="mr-2 h-5 w-5" />
              View Pricing
            </Button>
          </div>

          {/* Stats */}
          <div className="grid grid-cols-3 gap-8 pt-8 border-t border-white/20">
            <div className="text-center">
              <div className="text-3xl font-bold text-[#faa51a]">80%</div>
              <div className="text-sm text-white/80">Cost Reduction</div>
            </div>
            <div className="text-center">
              <div className="text-3xl font-bold text-[#faa51a]">2000+</div>
              <div className="text-sm text-white/80">SMEs Served</div>
            </div>
            <div className="text-center">
              <div className="text-3xl font-bold text-[#faa51a]">24/7</div>
              <div className="text-sm text-white/80">AI Support</div>
            </div>
          </div>
        </div>
      </div>
    </section>
  );
};

export default Hero;<|MERGE_RESOLUTION|>--- conflicted
+++ resolved
@@ -3,13 +3,7 @@
 import { ChevronRight, BarChart3, Smartphone, ShieldCheck, Play } from "lucide-react";
 import { useNavigate } from "react-router-dom";
 import { useAuth } from "@/contexts/AuthContext";
-<<<<<<< HEAD
 import heroImage from "@/assets/landingimage.jpeg";
-=======
-import heroImage from "@/assets/hero-business.jpg";
-// Import the woman selling fruits image - add this file to your assets folder
-
->>>>>>> d1b19aaf
 
 const Hero = () => {
   const navigate = useNavigate();
